--- conflicted
+++ resolved
@@ -54,13 +54,8 @@
         gf.components.compass(layer="WG"),
         rows=2,
         columns=2,
-<<<<<<< HEAD
-        row_pitch=10,
-        column_pitch=10,
-=======
         column_pitch=10,
         row_pitch=10,
->>>>>>> 7e8b6fe7
     )
     gdspath = c0.write_gds()
 
