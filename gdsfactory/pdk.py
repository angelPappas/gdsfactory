"""PDK stores layers, cross_sections, cell functions ..."""

from __future__ import annotations

import importlib
import pathlib
import warnings
from collections.abc import Callable
from functools import cached_property, partial, wraps
from typing import Any

import kfactory as kf
import numpy as np
import yaml
from kfactory.kcell import LayerEnum
from pydantic import BaseModel, ConfigDict, Field

from gdsfactory import logger
from gdsfactory.config import CONF
from gdsfactory.generic_tech import get_generic_pdk
from gdsfactory.read.from_yaml_template import cell_from_yaml_template
from gdsfactory.serialization import convert_tuples_to_lists
from gdsfactory.symbols import floorplan_with_block_letters
from gdsfactory.technology import LayerStack, LayerViews, klayout_tech
from gdsfactory.typings import (
    CellSpec,
    Component,
    ComponentBase,
    ComponentFactory,
    ComponentSpec,
    ConnectivitySpec,
    CrossSection,
    CrossSectionFactory,
    CrossSectionSpec,
    Layer,
    LayerSpec,
    MaterialSpec,
    PathType,
    RoutingStrategies,
)

_ACTIVE_PDK: Pdk | None = None
component_settings = ["function", "component", "settings"]
cross_section_settings = ["function", "cross_section", "settings"]

constants = {
    "fiber_array_spacing": 127.0,
    "fiber_spacing": 50.0,
    "fiber_input_to_output_spacing": 200.0,
    "metal_spacing": 10.0,
    "pad_spacing": 100.0,
    "pad_size": (80, 80),
}

nm = 1e-3


def evanescent_coupler_sample() -> None:
    """Evanescent coupler example.

    Args:
      coupler_length: length of coupling (min: 0.0, max: 200.0, um).
    """
    pass


def extract_args_from_docstring(docstring: str) -> dict[str, Any] | None:
    """This function extracts settings from a function's docstring for uPDK format.

    Args:
        docstring: The function from which to extract YAML in the docstring.

    Returns:
        settings (dict): The extracted YAML data as a dictionary.
    """
    args_dict = {}

    docstring_lines = docstring.split("\n")
    for line in docstring_lines:
        line = line.strip()
        if not line:
            continue
        if line.startswith("Args:"):
            continue
        if len(line.split(":")) != 2:
            continue
        name, description = line.split(":")
        name = name.strip()
        description_parts = description.split("(")
        doc = description_parts[0].strip()
        try:
            min_max_unit = description_parts[1].strip(")").split(",")
            min_val = float(min_max_unit[0].split(":")[1].strip())
            max_val = float(min_max_unit[1].split(":")[1].strip())
            unit = min_max_unit[2].strip()
        except IndexError:
            min_val = max_val = 0
            unit = None

        args_dict[name] = {
            "doc": doc,
            "min": min_val,
            "max": max_val,
            "type": "float",
            "unit": unit,
            "value": (min_val + max_val) / 2,  # setting default value as the midpoint
        }

    return args_dict


class Pdk(BaseModel):
    """Store layers, cross_sections, cell functions, simulation_settings ...

    only one Pdk can be active at a given time.

    Parameters:
        name: PDK name.
        version: PDK version.
        cross_sections: dict of cross_sections factories.
        cells: dict of parametric cells that return Components.
        models: dict of models names to functions.
        symbols: dict of symbols names to functions.
        default_symbol_factory:
        base_pdk: a pdk to copy from and extend.
        default_decorator: decorate all cells, if not otherwise defined on the cell.
        layers: maps name to gdslayer/datatype.
            For example dict(si=(1, 0), sin=(34, 0)).
        layer_stack: maps name to layer numbers, thickness, zmin, sidewall_angle.
            if can also contain material properties
            (refractive index, nonlinear coefficient, sheet resistance ...).
        layer_views: includes layer name to color, opacity and pattern.
        layer_transitions: transitions between different cross_sections.
        constants: dict of constants for the PDK.
        materials_index: material spec names to material spec, which can be:
            string: material name.
            float: refractive index.
            float, float: refractive index real and imaginary part.
            function: function of wavelength.
        routing_strategies: functions enabled to route.
        bend_points_distance: default points distance for bends in um.
        connectivity: defines connectivity between layers through vias.

    """

    name: str
    version: str = ""
    cross_sections: dict[str, CrossSectionFactory] = Field(
        default_factory=dict, exclude=True
    )
    cross_section_default_names: dict[str, str] = Field(
        default_factory=dict, exclude=True
    )
    cells: dict[str, ComponentFactory] = Field(default_factory=dict, exclude=True)
    models: dict[str, Callable] = Field(default_factory=dict, exclude=True)
    symbols: dict[str, ComponentFactory] = Field(default_factory=dict)
    default_symbol_factory: Callable[..., ComponentFactory] = Field(
        default=floorplan_with_block_letters, exclude=True
    )
    base_pdks: list[Pdk] = Field(default_factory=list)
    default_decorator: Callable[[Component], None] | None = Field(
        default=None, exclude=True
    )
    layers: type[LayerEnum] | None = None
    layer_stack: LayerStack | None = None
    layer_views: LayerViews | None = None
    layer_transitions: dict[LayerSpec | tuple[Layer, Layer], ComponentSpec] = Field(
        default_factory=dict
    )
    constants: dict[str, Any] = constants
    materials_index: dict[str, MaterialSpec] = Field(default_factory=dict)
    routing_strategies: RoutingStrategies | None = None
    bend_points_distance: float = 20 * nm
    connectivity: list[ConnectivitySpec] | None = None
    max_cellname_length: int = CONF.max_cellname_length

    model_config = ConfigDict(
        arbitrary_types_allowed=True,
        extra="forbid",
    )

    def xsection(
        self, func: Callable[..., CrossSection]
    ) -> Callable[..., CrossSection]:
        """Decorator to register a cross section function.

        Ensures that the cross-section name matches the name of the function
        that generated it when created using default parameters.

        .. code-block:: python

            @pdk.xsection
            def xs_sc(width=TECH.width_sc, radius=TECH.radius_sc):
                return gf.cross_section.cross_section(width=width, radius=radius)
        """
        default_xs = func()
        self._cross_section_default_names[default_xs.name] = func.__name__

        @wraps(func)
        def newfunc(**kwargs: Any) -> CrossSection:
            xs = func(**kwargs)
            if xs.name in self._cross_section_default_names:
                xs._name = self._cross_section_default_names[xs.name]
            return xs

        self.cross_sections[func.__name__] = newfunc
        return newfunc

    def activate(self) -> None:
        """Set current pdk to the active pdk (if not already active)."""
        logger.debug(f"{self.name!r} PDK {self.version} is now active")

        for pdk in self.base_pdks:
            cross_sections = pdk.cross_sections
            cross_sections.update(self.cross_sections)
            cells = pdk.cells
            self.cross_sections = cross_sections
            cells.update(self.cells)
            self.cells.update(cells)

        _set_active_pdk(self)

    def register_cells(self, **kwargs: Any) -> None:
        """Register cell factories."""
        for name, cell in kwargs.items():
            if not callable(cell):
                raise ValueError(
                    f"{cell} is not callable, make sure you register "
                    "cells functions that return a Component"
                )
            if name in self.cells:
                warnings.warn(f"Overwriting cell {name!r}")

            self.cells[name] = cell

    def register_cross_sections(self, **kwargs: Any) -> None:
        """Register cross_sections factories."""
        for name, cross_section in kwargs.items():
            if not callable(cross_section):
                raise ValueError(
                    f"{cross_section} is not callable, make sure you register "
                    "cross_section functions that return a CrossSection"
                )
            if name in self.cross_sections:
                warnings.warn(f"Overwriting cross_section {name!r}")
            self.cross_sections[name] = cross_section

    def register_cells_yaml(
        self,
        dirpath: PathType | None = None,
        update: bool = False,
        **kwargs: Any,
    ) -> None:
        """Load *.pic.yml YAML files and register them as cells.

        Args:
            dirpath: directory to recursive search for YAML cells.
            update: does not raise ValueError if cell already registered.
            kwargs: cell_name: cell function. To update cells dict.

        Keyword Args:
            cell_name: cell function. To update cells dict.

        """
        message = "Updated" if update else "Registered"

        if dirpath:
            dirpath = pathlib.Path(dirpath)

            if not dirpath.is_dir():
                raise ValueError(f"{dirpath!r} needs to be a directory.")

            for filepath in dirpath.glob("**/*.pic.yml"):
                name = filepath.stem.split(".")[0]
                if not update and name in self.cells:
                    raise ValueError(
                        f"ERROR: Cell name {name!r} from {filepath} already registered."
                    )
                self.cells[name] = cell_from_yaml_template(filepath, name=name)
                logger.info(f"{message} cell {name!r}")

        for k, v in kwargs.items():
            if not update and k in self.cells:
                raise ValueError(f"ERROR: Cell name {k!r} already registered.")
            self.cells[k] = v
            logger.info(f"{message} cell {k!r}")

    def remove_cell(self, name: str) -> None:
        """Removes cell from a PDK."""
        if name not in self.cells:
            raise ValueError(f"{name!r} not in {list(self.cells.keys())}")
        self.cells.pop(name)
        logger.info(f"Removed cell {name!r}")

    def get_cell(self, cell: CellSpec, **kwargs: Any) -> ComponentFactory:
        """Returns ComponentFactory from a cell spec."""
        cells = set(self.cells.keys())

        if callable(cell):
            return cell
        elif isinstance(cell, str):
            if cell not in cells:
                matching_cells = [c for c in cells if cell in c]
                raise ValueError(
                    f"{cell!r} from PDK {self.name!r} not in cells: Did you mean {matching_cells}?"
                )
            return self.cells[cell]
        elif isinstance(cell, dict):
            for key in cell.keys():
                if key not in component_settings:
                    raise ValueError(
                        f"Invalid setting {key!r} not in {component_settings}"
                    )
            settings = dict(cell.get("settings", {}))
            settings.update(**kwargs)

            cell_name = cell.get("function")
            if not isinstance(cell_name, str) or cell_name not in cells:
                cell_name = cell
                matching_cells = [cell for cell in cells if cell_name in cell]
                raise ValueError(
                    f"{cell!r} from PDK {self.name!r} not in cells: Did you mean {matching_cells}?"
                )
            cell = self.cells[cell_name]
            return partial(cell, **settings)
        else:
            raise ValueError(
                "get_cell expects a CellSpec (ComponentFactory, string or dict),"
                f"got {type(cell)}"
            )

    def get_component(
        self,
        component: ComponentSpec,
        settings: dict[str, Any] | None = None,
        **kwargs: Any,
    ) -> Component:
        """Returns component from a component spec."""
        return self._get_component(
            component=component, cells=self.cells, settings=settings, **kwargs
        )

    def get_symbol(self, component: ComponentSpec, **kwargs: Any) -> ComponentBase:
        """Returns a component's symbol from a component spec."""
        # this is a pretty rough first implementation
        try:
            return self._get_component(
                component=component, cells=self.symbols, **kwargs
            )
        except ValueError:
            component = self.get_component(component, **kwargs)
            return self.default_symbol_factory(component)

    def _get_component(
        self,
        component: ComponentSpec,
        cells: dict[str, Callable[..., ComponentBase]],
        settings: dict[str, Any] | None = None,
        **kwargs: Any,
    ) -> Component:
        """Returns component from a component spec.

        Args:
            component: Component, ComponentFactory, string or dict.
            cells: dict of cells.
            settings: settings to override.
            kwargs: settings to override.

        """
        cells = sorted(cells)  # type: ignore

        settings = settings or {}
        kwargs = kwargs or {}
        kwargs.update(settings)

        if isinstance(component, ComponentBase):
            return component  # type: ignore
        elif isinstance(component, kf.KCell):
            return Component.from_kcell(component)
        elif callable(component):
            return component(**kwargs)
        elif isinstance(component, str):
            if component not in cells:
                substring = component
                matching_cells: list[str] = []

                # Reduce the length of the cell string until we find matches
                while substring and not matching_cells:
                    matching_cells = [c for c in cells if substring in c]
                    if not matching_cells:
                        substring = substring[:-1]  # Remove the last character

                raise ValueError(
                    f"{component!r} not in PDK {self.name!r}. Did you mean {matching_cells}?"
                )
            return self.cells[component](**kwargs)
        elif isinstance(component, dict):  # type: ignore
            for key in component.keys():
                if key not in component_settings:
                    raise ValueError(
                        f"Invalid setting {key!r} not in {component_settings}"
                    )
            settings = dict(component.get("settings", {}))
            settings.update(**kwargs)

            cell_name = component.get("component", None)
            cell_name = cell_name or component.get("function")
            cell_name = cell_name.split(".")[-1]  # type: ignore

            if not isinstance(cell_name, str) or cell_name not in cells:
                matching_cells = [c for c in cells if cell_name in c]
                raise ValueError(
                    f"{cell_name!r} from PDK {self.name!r} not in cells: Did you mean {matching_cells}?"
                )
            return self.cells[cell_name](**settings)
        else:
            raise ValueError(
                "get_component expects a ComponentSpec (Component, ComponentFactory, "
                f"string or dict), got {type(component)}"
            )

    def get_cross_section(
        self, cross_section: CrossSectionSpec, **kwargs: Any
    ) -> CrossSection:
        """Returns cross_section from a cross_section spec.

        Args:
            cross_section: CrossSection, CrossSectionFactory, Transition, string or dict.
            kwargs: settings to override.
        """
        if callable(cross_section):
            return cross_section(**kwargs)
        elif isinstance(cross_section, str):
            if cross_section not in self.cross_sections:
                cross_sections = list(self.cross_sections.keys())
                raise ValueError(f"{cross_section!r} not in {cross_sections}")
            xs = self.cross_sections[cross_section]
            return xs(**kwargs)
        elif isinstance(cross_section, dict):
            xs_name = cross_section.get("cross_section", None)
            settings = cross_section.get("settings", {})
            return self.get_cross_section(xs_name, **settings)
<<<<<<< HEAD
        elif isinstance(cross_section, CrossSection | Transition):  # type: ignore
=======
        elif isinstance(cross_section, CrossSection):
>>>>>>> 0bc1b018
            if kwargs:
                warnings.warn(
                    f"{kwargs} are ignored for cross_section {cross_section.name!r}"
                )
            return cross_section
        else:
            raise ValueError(
                "get_cross_section expects a CrossSectionSpec (CrossSection, "
                f"CrossSectionFactory, Transition, string or dict), got {type(cross_section)}"
            )

    def get_layer(self, layer: LayerSpec) -> LayerEnum:
        """Returns layer from a layer spec."""
        if isinstance(layer, LayerEnum):
            return layer
        elif isinstance(layer, tuple | list):
            if len(layer) != 2:
                raise ValueError(f"{layer!r} needs two integer numbers.")
            return kf.kcl.layer(*layer)
        elif isinstance(layer, str):
            if not hasattr(self.layers, layer):
                raise ValueError(f"{layer!r} not in {self.layers}")
            return getattr(self.layers, layer)
        elif isinstance(layer, int):
            return layer
        elif layer is np.nan:
            return np.nan
        else:
            raise ValueError(
                f"{layer!r} needs to be a LayerSpec (string, int or (int, int) or LayerEnum), got {type(layer)}"
            )

    def get_layer_name(self, layer: LayerSpec) -> str:
        layer_index = self.get_layer(layer)
        return self.layers[layer_index]

    def get_layer_views(self) -> LayerViews:
        if self.layer_views is None:
            raise ValueError(f"layer_views for Pdk {self.name!r} is None")
        return self.layer_views

    def get_layer_stack(self) -> LayerStack:
        if self.layer_stack is None:
            raise ValueError(f"layer_stack for Pdk {self.name!r} is None")
        return self.layer_stack

    def get_constant(self, key: str) -> Any:
        if not isinstance(key, str):
            return key
        if key not in self.constants:
            constants = list(self.constants.keys())
            raise ValueError(f"{key!r} not in {constants}")
        return self.constants[key]

    def to_updk(self) -> str:
        """Export to uPDK YAML definition."""
        from gdsfactory.components.bbox import bbox_to_points

        blocks = {cell_name: cell() for cell_name, cell in self.cells.items()}
        blocks = {
            name: dict(
                bbox=bbox_to_points(c.dbbox()),
                doc=c.__doc__.split("\n")[0],
                settings=extract_args_from_docstring(c.__doc__),
                parameters={
                    sname: {
                        "value": svalue,
                        "type": str(svalue.__class__.__name__),
                        "doc": extract_args_from_docstring(c.__doc__)
                        .get(sname, {})
                        .get("doc", None),
                        "min": extract_args_from_docstring(c.__doc__)
                        .get(sname, {})
                        .get("min", 0),
                        "max": extract_args_from_docstring(c.__doc__)
                        .get(sname, {})
                        .get("max", 0),
                        "unit": extract_args_from_docstring(c.__doc__)
                        .get(sname, {})
                        .get("unit", None),
                    }
                    for sname, svalue in c.settings
                    if isinstance(svalue, str | float | int)
                },
                pins={
                    port.name: {
                        "width": port.width,
                        "xsection": port.cross_section.name
                        if hasattr(port, "cross_section")
                        else "",
                        "xya": [
                            float(port.dcenter[0]),
                            float(port.dcenter[1]),
                            float(port.orientation),
                        ],
                        "alias": port.info.get("alias"),
                        "doc": port.info.get("doc"),
                    }
                    for port in c.ports
                },
            )
            for name, c in blocks.items()
        }
        xsections = {
            xs_name: self.get_cross_section(xs_name)
            for xs_name in self.cross_sections.keys()
        }
        xsections = {
            xs_name: dict(width=xsection.width)
            for xs_name, xsection in xsections.items()
        }

        header = dict(description=self.name)

        d = {"blocks": blocks, "xsections": xsections, "header": header}
        d = convert_tuples_to_lists(d)
        return yaml.dump(d)

    def get_cross_section_name(self, cross_section: CrossSection) -> str:
        xs_name = next(
            (
                key
                for key, value in self.cross_sections.items()
                if value == cross_section
            ),
            None,
        )
        return xs_name or cross_section.name

    @cached_property
    def klayout_technology(self) -> klayout_tech.KLayoutTechnology:
        """Returns a KLayoutTechnology from the PDK.

        Raises:
            UserWarning if required properties for generating a KLayoutTechnology are not defined.
        """
        try:
            return klayout_tech.KLayoutTechnology(
                name=self.name,
                layer_views=self.layer_views,
                connectivity=self.connectivity,
                layer_map=self.layers,
                layer_stack=self.layer_stack,
            )
        except AttributeError as e:
            raise UserWarning(
                "Required properties for generating a KLayoutTechnology are not defined. "
                "Check the error for missing property"
            ) from e


def get_active_pdk(name: str | None = None) -> Pdk:
    """Returns active PDK.

    By default it will return the PDK defined in the name or config file.
    Otherwise it will return the generic PDK.
    """
    global _ACTIVE_PDK

    if _ACTIVE_PDK is None:
        name = name or CONF.pdk
        if name == "generic":
            return get_generic_pdk()
        elif name:
            pdk_module = importlib.import_module(name or CONF.pdk)
            pdk_module.PDK.activate()

        else:
            raise ValueError("no active pdk")
    return _ACTIVE_PDK


def get_material_index(material: MaterialSpec, *args: Any, **kwargs: Any) -> Component:
    active_pdk = get_active_pdk()
    if not hasattr(active_pdk, "get_material_index"):
        raise NotImplementedError(
            "The active PDK does not implement 'get_material_index'"
        )
    return active_pdk.get_material_index(material, *args, **kwargs)


def get_component(
    component: ComponentSpec, settings: dict[str, Any] | None = None, **kwargs: Any
) -> Component:
    return get_active_pdk().get_component(component, settings=settings, **kwargs)


def get_cell(cell: CellSpec, **kwargs: Any) -> ComponentFactory:
    return get_active_pdk().get_cell(cell, **kwargs)


def get_cross_section(cross_section: CrossSectionSpec, **kwargs: Any) -> CrossSection:
    return get_active_pdk().get_cross_section(cross_section, **kwargs)


def get_layer(layer: LayerSpec) -> LayerEnum:
    return get_active_pdk().get_layer(layer)


def get_layer_name(layer: LayerSpec) -> str:
    layer_index = get_layer(layer)
    return str(get_active_pdk().layers(layer_index))  # type: ignore


def get_layer_tuple(layer: LayerSpec) -> tuple[int, int]:
    """Returns layer tuple (layer, datatype) from a layer spec."""
    layer_index = get_layer(layer)
    info = kf.kcl.get_info(layer_index)
    return info.layer, info.datatype


def get_layer_views() -> LayerViews:
    return get_active_pdk().get_layer_views()


def get_layer_stack() -> LayerStack:
    return get_active_pdk().get_layer_stack()


def get_constant(constant_name: Any) -> Any:
    """If constant_name is a string returns a the value from the dict."""
    return (
        get_active_pdk().get_constant(constant_name)
        if isinstance(constant_name, str)
        else constant_name
    )


def _set_active_pdk(pdk: Pdk) -> None:
    global _ACTIVE_PDK
    _ACTIVE_PDK = pdk


def get_routing_strategies() -> RoutingStrategies:
    """Gets a dictionary of named routing functions available to the PDK, if defined, or gdsfactory defaults otherwise."""
    from gdsfactory.routing.factories import (
        routing_strategies as default_routing_strategies,
    )

    routing_strategies = get_active_pdk().routing_strategies
    if routing_strategies is None:
        routing_strategies = default_routing_strategies
    return routing_strategies


if __name__ == "__main__":
    import gdsfactory as gf

    sample_mirror = """
name: sample_mirror
instances:
    mmi1:
      component: mmi1x2

    mmi2:
      component: mmi1x2

placements:
    mmi1:
        xmax: 0

    mmi2:
        xmin: mmi1,east
        mirror: True

"""

    c = gf.read.from_yaml(sample_mirror)

    # l1 = get_layer((1, 0))
    # l2 = get_layer((3, 0))
    # print(l1)
    # print(l2)<|MERGE_RESOLUTION|>--- conflicted
+++ resolved
@@ -440,11 +440,7 @@
             xs_name = cross_section.get("cross_section", None)
             settings = cross_section.get("settings", {})
             return self.get_cross_section(xs_name, **settings)
-<<<<<<< HEAD
-        elif isinstance(cross_section, CrossSection | Transition):  # type: ignore
-=======
         elif isinstance(cross_section, CrossSection):
->>>>>>> 0bc1b018
             if kwargs:
                 warnings.warn(
                     f"{kwargs} are ignored for cross_section {cross_section.name!r}"
