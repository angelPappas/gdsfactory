--- conflicted
+++ resolved
@@ -83,34 +83,4 @@
         materials_index=materials_index,  # type: ignore[arg-type]
         constants=GenericConstants(),
         connectivity=LAYER_CONNECTIVITY,
-<<<<<<< HEAD
-    )
-
-
-if __name__ == "__main__":
-    # from gdsfactory.technology.klayout_tech import KLayoutTechnology
-
-    # LAYER_VIEWS = LayerViews(filepath=PATH.klayout_yaml)
-    # connectivity = [
-    #     ("HEATER", "VIA1", "M2"),
-    #     ("M1", "VIA1", "M2"),
-    #     ("M2", "VIA2", "M3"),
-    # ]
-
-    # t = KLayoutTechnology(
-    #     name="generic_tech",
-    #     layer_map=LAYER,  # type: ignore[arg-type]
-    #     layer_views=LAYER_VIEWS,
-    #     layer_stack=LAYER_STACK,
-    #     connectivity=connectivity,
-    # )
-    # t.write_tech(tech_dir=PATH.klayout)
-
-    # layer_views = LayerViews(filepath=PATH.klayout_yaml)
-    # layer_views.to_lyp(PATH.klayout_lyp)
-
-    pdk = get_generic_pdk()
-    pdk.activate()
-=======
-    )
->>>>>>> a8f93329
+    )