from gdsfactory.generic_tech.layer_map import LAYER
from gdsfactory.technology import LayerLevel, LayerStack

from gdsfactory.technology.processes import Etch, ImplantPhysical, Anneal

nm = 1e-3


class LayerStackParameters:
    """values used by get_layer_stack and get_process."""

    thickness_wg: float = 220 * nm
    thickness_slab_deep_etch: float = 90 * nm
    thickness_slab_shallow_etch: float = 150 * nm
    sidewall_angle_wg: float = 10
    thickness_clad: float = 3.0
    thickness_nitride: float = 350 * nm
    thickness_ge: float = 500 * nm
    gap_silicon_to_nitride: float = 100 * nm
    zmin_heater: float = 1.1
    zmin_metal1: float = 1.1
    thickness_metal1: float = 700 * nm
    zmin_metal2: float = 2.3
    thickness_metal2: float = 700 * nm
    zmin_metal3: float = 3.2
    thickness_metal3: float = 2000 * nm
    substrate_thickness: float = 10.0
    box_thickness: float = 3.0
    undercut_thickness: float = 5.0


def get_layer_stack(
    thickness_wg=LayerStackParameters.thickness_wg,
    thickness_slab_deep_etch=LayerStackParameters.thickness_slab_deep_etch,
    thickness_slab_shallow_etch=LayerStackParameters.thickness_slab_shallow_etch,
    sidewall_angle_wg=LayerStackParameters.sidewall_angle_wg,
    thickness_clad=LayerStackParameters.thickness_clad,
    thickness_nitride=LayerStackParameters.thickness_nitride,
    thickness_ge=LayerStackParameters.thickness_ge,
    gap_silicon_to_nitride=LayerStackParameters.gap_silicon_to_nitride,
    zmin_heater=LayerStackParameters.zmin_heater,
    zmin_metal1=LayerStackParameters.zmin_metal1,
    thickness_metal1=LayerStackParameters.thickness_metal1,
    zmin_metal2=LayerStackParameters.zmin_metal2,
    thickness_metal2=LayerStackParameters.thickness_metal2,
    zmin_metal3=LayerStackParameters.zmin_metal3,
    thickness_metal3=LayerStackParameters.thickness_metal3,
    substrate_thickness=LayerStackParameters.substrate_thickness,
    box_thickness=LayerStackParameters.box_thickness,
    undercut_thickness=LayerStackParameters.undercut_thickness,
) -> LayerStack:
    """Returns generic LayerStack.

    based on paper https://www.degruyter.com/document/doi/10.1515/nanoph-2013-0034/html

    Args:
        thickness_wg: waveguide thickness in um.
        thickness_slab_deep_etch: for deep etched slab.
        thickness_shallow_etch: thickness for the etch in um.
        sidewall_angle_wg: waveguide side angle.
        thickness_clad: cladding thickness in um.
        thickness_nitride: nitride thickness in um.
        thickness_ge: germanium thickness.
        gap_silicon_to_nitride: distance from silicon to nitride in um.
        zmin_heater: TiN heater.
        zmin_metal1: metal1.
        thickness_metal1: metal1 thickness.
        zmin_metal2: metal2.
        thickness_metal2: metal2 thickness.
        zmin_metal3: metal3.
        thickness_metal3: metal3 thickness.
        substrate_thickness: substrate thickness in um.
        box_thickness: bottom oxide thickness in um.
        undercut_thickness: thickness of the silicon undercut.
    """

    thickness_deep_etch = thickness_wg - thickness_slab_deep_etch
    thickness_shallow_etch = thickness_wg - thickness_slab_shallow_etch

    class GenericLayerStack(LayerStack):
        substrate = LayerLevel(
            layer=LAYER.WAFER,
            thickness=substrate_thickness,
            zmin=-substrate_thickness - box_thickness,
            material="si",
<<<<<<< HEAD
            mesh_order=99,
            background_doping={"concentration": "1E14", "ion": "Boron"},
            orientation="100",
=======
            mesh_order=101,
>>>>>>> 11688cce
        )
        box = LayerLevel(
            layer=LAYER.WAFER,
            thickness=box_thickness,
            zmin=-box_thickness,
            material="sio2",
            mesh_order=9,
        )
        core = LayerLevel(
            layer=LAYER.WG,
            thickness=thickness_wg,
            zmin=0.0,
            material="si",
            mesh_order=2,
            sidewall_angle=sidewall_angle_wg,
            width_to_z=0.5,
            background_doping_concentration=1e14,
            background_doping_ion="Boron",
            orientation="100",
            info={"active": True},
        )
        shallow_etch = LayerLevel(
            layer=LAYER.SHALLOW_ETCH,
            thickness=thickness_shallow_etch,
            zmin=0.0,
            material="si",
            mesh_order=1,
            layer_type="etch",
            into=["core"],
            derived_layer=LAYER.SLAB150,
        )
        deep_etch = LayerLevel(
            layer=LAYER.DEEP_ETCH,
            thickness=thickness_deep_etch,
            zmin=0.0,
            material="si",
            mesh_order=1,
            layer_type="etch",
            into=["core"],
            derived_layer=LAYER.SLAB90,
        )
        clad = LayerLevel(
            # layer=LAYER.WGCLAD,
            layer=LAYER.WAFER,
            zmin=0.0,
            material="sio2",
            thickness=thickness_clad,
            mesh_order=10,
        )
        slab150 = LayerLevel(
            layer=LAYER.SLAB150,
            thickness=150e-3,
            zmin=0,
            material="si",
            mesh_order=3,
        )
        slab90 = LayerLevel(
            layer=LAYER.SLAB90,
            thickness=thickness_slab_deep_etch,
            zmin=0.0,
            material="si",
            mesh_order=2,
        )
        nitride = LayerLevel(
            layer=LAYER.WGN,
            thickness=thickness_nitride,
            zmin=thickness_wg + gap_silicon_to_nitride,
            material="sin",
            mesh_order=2,
        )
        ge = LayerLevel(
            layer=LAYER.GE,
            thickness=thickness_ge,
            zmin=thickness_wg,
            material="ge",
            mesh_order=1,
        )
        undercut = LayerLevel(
            layer=LAYER.UNDERCUT,
            thickness=-undercut_thickness,
            zmin=-box_thickness,
            material="air",
            z_to_bias=[
                [0, 0.3, 0.6, 0.8, 0.9, 1],
                [-0, -0.5, -1, -1.5, -2, -2.5],
            ],
            mesh_order=1,
        )
        via_contact = LayerLevel(
            layer=LAYER.VIAC,
            thickness=zmin_metal1 - thickness_slab_deep_etch,
            zmin=thickness_slab_deep_etch,
            material="Aluminum",
            mesh_order=1,
            sidewall_angle=-10,
            width_to_z=0,
        )
        metal1 = LayerLevel(
            layer=LAYER.M1,
            thickness=thickness_metal1,
            zmin=zmin_metal1,
            material="Aluminum",
            mesh_order=2,
        )
        heater = LayerLevel(
            layer=LAYER.HEATER,
            thickness=750e-3,
            zmin=zmin_heater,
            material="TiN",
            mesh_order=2,
        )
        via1 = LayerLevel(
            layer=LAYER.VIA1,
            thickness=zmin_metal2 - (zmin_metal1 + thickness_metal1),
            zmin=zmin_metal1 + thickness_metal1,
            material="Aluminum",
            mesh_order=1,
        )
        metal2 = LayerLevel(
            layer=LAYER.M2,
            thickness=thickness_metal2,
            zmin=zmin_metal2,
            material="Aluminum",
            mesh_order=2,
        )
        via2 = LayerLevel(
            layer=LAYER.VIA2,
            thickness=zmin_metal3 - (zmin_metal2 + thickness_metal2),
            zmin=zmin_metal2 + thickness_metal2,
            material="Aluminum",
            mesh_order=1,
        )
        metal3 = LayerLevel(
            layer=LAYER.M3,
            thickness=thickness_metal3,
            zmin=zmin_metal3,
            material="Aluminum",
            mesh_order=2,
        )

    return GenericLayerStack()


LAYER_STACK = get_layer_stack()


WAFER_STACK = (
    LayerStack(
        layers={
            k: get_layer_stack().layers[k]
            for k in (
                "substrate",
                "box",
                "core",
            )
        }
    )
    .z_offset(-1 * LayerStackParameters.thickness_wg)
    .invert_zaxis()
)


def get_process():
    """Returns generic process to generate LayerStack.

    Represents processing steps that will result in the GenericLayerStack, starting from the waferstack LayerStack.

    based on paper https://www.degruyter.com/document/doi/10.1515/nanoph-2013-0034/html
    """

    return (
        Etch(
            name="strip_etch",
            layer=LAYER.WG,
            positive_tone=False,
            depth=LayerStackParameters.thickness_wg
            + 0.01,  # slight overetch for numerics
            material="core",
            resist_thickness=1.0,
        ),
        Etch(
            name="slab_etch",
            layer=LAYER.SLAB90,
            layers_diff=[LAYER.WG],
            depth=LayerStackParameters.thickness_wg
            - LayerStackParameters.thickness_slab_shallow_etch,
            material="core",
            resist_thickness=1.0,
        ),
        # See gplugins.process.implant tables for ballpark numbers
        # Adjust to your process
        ImplantPhysical(
            name="deep_n_implant",
            layer=LAYER.N,
            energy=100,
            ion="P",
            dose=1e12,
            resist_thickness=1.0,
        ),
        ImplantPhysical(
            name="shallow_n_implant",
            layer=LAYER.N,
            energy=50,
            ion="P",
            dose=1e12,
            resist_thickness=1.0,
        ),
        ImplantPhysical(
            name="deep_p_implant",
            layer=LAYER.P,
            energy=50,
            ion="B",
            dose=1e12,
            resist_thickness=1.0,
        ),
        ImplantPhysical(
            name="shallow_p_implant",
            layer=LAYER.P,
            energy=15,
            ion="B",
            dose=1e12,
            resist_thickness=1.0,
        ),
        # "Temperatures of ~1000C for not more than a few seconds"
        # Adjust to your process
        # https://en.wikipedia.org/wiki/Rapid_thermal_processing
        Anneal(
            name="dopant_activation",
            time=1,
            temperature=1000,
        ),
    )


if __name__ == "__main__":
    # ls = get_layer_stack(substrate_thickness=50.0)
    # ls = get_layer_stack()
    # script = ls.get_klayout_3d_script()
    # print(script)
    # print(ls.get_layer_to_material())
    # print(ls.get_layer_to_thickness())

    for layername, layer in WAFER_STACK.layers.items():
        print(layername, layer.zmin, layer.thickness)<|MERGE_RESOLUTION|>--- conflicted
+++ resolved
@@ -1,7 +1,6 @@
 from gdsfactory.generic_tech.layer_map import LAYER
 from gdsfactory.technology import LayerLevel, LayerStack
-
-from gdsfactory.technology.processes import Etch, ImplantPhysical, Anneal
+from gdsfactory.technology.processes import Anneal, Etch, ImplantPhysical
 
 nm = 1e-3
 
@@ -83,13 +82,9 @@
             thickness=substrate_thickness,
             zmin=-substrate_thickness - box_thickness,
             material="si",
-<<<<<<< HEAD
-            mesh_order=99,
+            mesh_order=101,
             background_doping={"concentration": "1E14", "ion": "Boron"},
             orientation="100",
-=======
-            mesh_order=101,
->>>>>>> 11688cce
         )
         box = LayerLevel(
             layer=LAYER.WAFER,
