--- conflicted
+++ resolved
@@ -190,11 +190,8 @@
     get_instance_name: Callable[..., str] = get_instance_name_from_alias,
     allow_multiple: bool = True,
     connection_error_types: dict[str, list[str]] | None = None,
-<<<<<<< HEAD
     add_interface_on_mismatch: bool = False,
-=======
     ignore_warnings: bool = False,
->>>>>>> e5616af8
 ) -> dict[str, Any]:
     """From Component returns a dict with instances, connections and placements.
 
@@ -214,11 +211,8 @@
         allow_multiple: False to raise an error if more than two ports share the same connection. \
                 if True, will return key: [value] pairs with [value] a list of all connected instances.
         connection_error_types: optional dictionary of port types and error types to raise an error for.
-<<<<<<< HEAD
         add_interface_on_mismatch: when True, additional interface instances are added to the netlist (e.g. to model mode mismatch)
-=======
         ignore_warnings: if True, will not include warnings in the returned netlist.
->>>>>>> e5616af8
 
     Returns:
         instances: Dict of instance name and settings.
