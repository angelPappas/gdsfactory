--- conflicted
+++ resolved
@@ -204,11 +204,7 @@
 
 @overload
 def schematic_cell(
-<<<<<<< HEAD
-    _func: ComponentFunc[ComponentParams], /
-=======
     _func: Callable[ComponentParams, DSchematic], /
->>>>>>> 9be28150
 ) -> ComponentFunc[ComponentParams]: ...
 @overload
 def schematic_cell(
@@ -234,11 +230,7 @@
 
 
 def schematic_cell(
-<<<<<<< HEAD
-    _func: ComponentFunc[ComponentParams] | None = None,
-=======
     _func: Callable[ComponentParams, DSchematic] | None = None,
->>>>>>> 9be28150
     /,
     *,
     set_settings: bool = True,
@@ -267,8 +259,6 @@
 
     factories = factories or pdk.cells
     routing_strategies = routing_strategies or pdk.routing_strategies
-<<<<<<< HEAD
-=======
     if _func is None:
         return kf.kcl.schematic_cell(
             output_type=gf.Component,
@@ -290,7 +280,6 @@
             routing_strategies=routing_strategies,
         )
 
->>>>>>> 9be28150
     return kf.kcl.schematic_cell(
         output_type=gf.Component,
         set_settings=set_settings,
@@ -309,8 +298,4 @@
         tags=tags,
         factories=factories,
         routing_strategies=routing_strategies,
-<<<<<<< HEAD
-    )
-=======
-    )(_func)
->>>>>>> 9be28150
+    )(_func)