--- conflicted
+++ resolved
@@ -176,21 +176,4 @@
 pad_array270 = partial(pad_array, port_orientation=270)
 
 pad_array0 = partial(pad_array, port_orientation=0, columns=1, rows=3)
-<<<<<<< HEAD
-pad_array180 = partial(pad_array, port_orientation=180, columns=1, rows=3)
-
-
-if __name__ == "__main__":
-    # c = pad_array(port_orientation=270.)
-    # c = pad_array(columns=3, centered_ports=True, port_orientation=90)
-    # c = pad(port_orientations=[270])
-    # c = gf.get_component(pad)
-
-    # c = pad_array(port_orientation=270, pad=pad, size=(10, 10), column_pitch=15)
-    # c.pprint_ports()
-    c = pad_rectangular()
-    c.pprint_ports()
-    c.show()
-=======
-pad_array180 = partial(pad_array, port_orientation=180, columns=1, rows=3)
->>>>>>> a8f93329
+pad_array180 = partial(pad_array, port_orientation=180, columns=1, rows=3)